{
  "version": "5.0.0",
  "schema": "optimized-lazy-loading",
  "generated": "2025-11-01T23:27:04-04:00",
<<<<<<< HEAD
  "last_validated": "2025-11-12T09:45:06-04:00",
=======
  "last_validated": "2025-11-12T09:23:11-04:00",
>>>>>>> 2afb0130
  "repository": {
    "name": "williamzujkowski.github.io",
    "type": "personal-website",
    "framework": "eleventy",
    "deployment": "github-pages",
    "standards_reference": "https://github.com/williamzujkowski/standards"
  },
  "project_overrides": {
    "description": "Project-specific files that intentionally override or extend standards files",
    "allowed_duplicates": [
      {
        "project_file": "CLAUDE.md",
        "standards_file": ".standards/docs/core/CLAUDE.md",
        "reason": "Project-specific configuration extends base standards with blog-specific guidelines"
      }
    ]
  },
  "enforcement": {
    "critical_rules": [
      "CHECK MANIFEST before file operations",
      "NO duplicate files - use file_registry hash",
      "UPDATE MANIFEST after changes",
      "FOLLOW standards from submodule",
      "USE appropriate directories"
    ],
    "validation_gates": {
      "pre_commit": "scripts/lib/precommit_validators.py",
      "must_pass": true
    },
    "protected_files": [
      "CLAUDE.md",
      "MANIFEST.json",
      ".claude-rules.json"
    ]
  },
  "inventory": {
    "files": {
      "total_count": 610,
      "file_registry": {
        "_lazy_load": true,
        "_hash": "d74c43e0d9cbd0fe",
        "_detail_file": ".manifest/file-registry.json",
        "_note": "Full registry moved to .manifest/file-registry.json for lazy loading. Access via ManifestLoader helper."
      }
    }
  },
  "lazy_metadata": {
    "description": "Metadata files loaded on-demand to reduce token overhead",
    "file_registry_detail": ".manifest/file-registry.json",
    "llm_interfaces": ".manifest/llm-interfaces.json",
    "categories": ".manifest/categories/",
    "legacy_backup": ".manifest/MANIFEST.legacy.json"
  },
  "optimization": {
    "token_reduction": "99.0%",
    "original_tokens": 29588,
    "optimized_tokens": 306,
    "lazy_load_total": "~3000 tokens when needed",
    "typical_operation_tokens": "~500 tokens (hash validation only)"
  },
  "migration": {
    "from_version": "4.0.0",
    "to_version": "5.0.0",
    "migration_date": "2025-11-01",
    "backward_compatible": true,
    "rollback_procedure": "cp .manifest/MANIFEST.legacy.json MANIFEST.json",
    "notes": "Pre-commit hooks updated for lazy loading. Old scripts still work via backward-compatible file registry access."
  }
}<|MERGE_RESOLUTION|>--- conflicted
+++ resolved
@@ -2,11 +2,7 @@
   "version": "5.0.0",
   "schema": "optimized-lazy-loading",
   "generated": "2025-11-01T23:27:04-04:00",
-<<<<<<< HEAD
-  "last_validated": "2025-11-12T09:45:06-04:00",
-=======
-  "last_validated": "2025-11-12T09:23:11-04:00",
->>>>>>> 2afb0130
+  "last_validated": "2025-11-12T09:46:16-04:00",
   "repository": {
     "name": "williamzujkowski.github.io",
     "type": "personal-website",
